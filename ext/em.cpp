--- conflicted
+++ resolved
@@ -1249,11 +1249,7 @@
 EventMachine_t::AttachFD
 ************************/
 
-<<<<<<< HEAD
-const unsigned long EventMachine_t::AttachFD (int fd, bool notify_readable, bool notify_writable)
-=======
-const char *EventMachine_t::AttachFD (int fd, bool watch_mode)
->>>>>>> c170759e
+const unsigned long EventMachine_t::AttachFD (int fd, bool watch_mode)
 {
 	#ifdef OS_UNIX
 	if (fcntl(fd, F_GETFL, 0) < 0)
