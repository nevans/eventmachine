/*****************************************************************************

$Id$

File:     rubymain.cpp
Date:     06Apr06

Copyright (C) 2006-07 by Francis Cianfrocca. All Rights Reserved.
Gmail: blackhedd

This program is free software; you can redistribute it and/or modify
it under the terms of either: 1) the GNU General Public License
as published by the Free Software Foundation; either version 2 of the
License, or (at your option) any later version; or 2) Ruby's License.

See the file COPYING for complete licensing information.

*****************************************************************************/

#include "project.h"
#include "eventmachine.h"
#include <ruby.h>

#ifndef RFLOAT_VALUE
#define RFLOAT_VALUE(arg) RFLOAT(arg)->value
#endif

/*******
Statics
*******/

static VALUE EmModule;
static VALUE EmConnection;

static VALUE EM_eUnknownTimerFired;
static VALUE EM_eConnectionNotBound;
static VALUE EM_eUnsupported;

static VALUE Intern_at_signature;
static VALUE Intern_at_timers;
static VALUE Intern_at_conns;
static VALUE Intern_at_error_handler;
static VALUE Intern_event_callback;
static VALUE Intern_run_deferred_callbacks;
static VALUE Intern_delete;
static VALUE Intern_call;
static VALUE Intern_receive_data;
static VALUE Intern_ssl_handshake_completed;
static VALUE Intern_ssl_verify_peer;
static VALUE Intern_notify_readable;
static VALUE Intern_notify_writable;
static VALUE Intern_proxy_target_unbound;

static VALUE rb_cProcStatus;

struct em_event {
	unsigned long a1;
	int a2;
	const char *a3;
	unsigned long a4;
};

/****************
t_event_callback
****************/

static void event_callback (struct em_event* e)
{
	const unsigned long a1 = e->a1;
	int a2 = e->a2;
	const char *a3 = e->a3;
	const unsigned long a4 = e->a4;

	if (a2 == EM_CONNECTION_READ) {
		VALUE t = rb_ivar_get (EmModule, Intern_at_conns);
		VALUE q = rb_hash_aref (t, ULONG2NUM (a1));
		if (q == Qnil)
			rb_raise (EM_eConnectionNotBound, "received %d bytes of data for unknown signature: %lu", a4, a1);
		rb_funcall (q, Intern_receive_data, 1, rb_str_new (a3, a4));
	}
	else if (a2 == EM_CONNECTION_NOTIFY_READABLE) {
		VALUE t = rb_ivar_get (EmModule, Intern_at_conns);
		VALUE q = rb_hash_aref (t, ULONG2NUM (a1));
		if (q == Qnil)
			rb_raise (EM_eConnectionNotBound, "unknown connection: %lu", a1);
		rb_funcall (q, Intern_notify_readable, 0);
	}
	else if (a2 == EM_CONNECTION_NOTIFY_WRITABLE) {
		VALUE t = rb_ivar_get (EmModule, Intern_at_conns);
		VALUE q = rb_hash_aref (t, ULONG2NUM (a1));
		if (q == Qnil)
			rb_raise (EM_eConnectionNotBound, "unknown connection: %lu", a1);
		rb_funcall (q, Intern_notify_writable, 0);
	}
	else if (a2 == EM_LOOPBREAK_SIGNAL) {
		rb_funcall (EmModule, Intern_run_deferred_callbacks, 0);
	}
	else if (a2 == EM_TIMER_FIRED) {
		VALUE t = rb_ivar_get (EmModule, Intern_at_timers);
		VALUE q = rb_funcall (t, Intern_delete, 1, ULONG2NUM (a4));
		if (q == Qnil) {
			rb_raise (EM_eUnknownTimerFired, "no such timer: %lu", a4);
		} else if (q == Qfalse) {
			/* Timer Canceled */
		} else {
			rb_funcall (q, Intern_call, 0);
		}
	}
	#ifdef WITH_SSL
	else if (a2 == EM_SSL_HANDSHAKE_COMPLETED) {
		VALUE t = rb_ivar_get (EmModule, Intern_at_conns);
		VALUE q = rb_hash_aref (t, ULONG2NUM (a1));
		if (q == Qnil)
			rb_raise (EM_eConnectionNotBound, "unknown connection: %lu", a1);
		rb_funcall (q, Intern_ssl_handshake_completed, 0);
	}
	else if (a2 == EM_SSL_VERIFY) {
		VALUE t = rb_ivar_get (EmModule, Intern_at_conns);
		VALUE q = rb_hash_aref (t, ULONG2NUM (a1));
		if (q == Qnil)
			rb_raise (EM_eConnectionNotBound, "unknown connection: %lu", a1);
		VALUE r = rb_funcall (q, Intern_ssl_verify_peer, 1, rb_str_new(a3, a4));
		if (RTEST(r))
			evma_accept_ssl_peer (a1);
	}
	#endif
	else if (a2 == EM_PROXY_TARGET_UNBOUND) {
		VALUE t = rb_ivar_get (EmModule, Intern_at_conns);
		VALUE q = rb_hash_aref (t, ULONG2NUM (a1));
		if (q == Qnil)
			rb_raise (EM_eConnectionNotBound, "unknown connection: %lu", a1);
		rb_funcall (q, Intern_proxy_target_unbound, 0);
	}
	else
		rb_funcall (EmModule, Intern_event_callback, 3, ULONG2NUM(a1), INT2FIX(a2), a3 ? rb_str_new(a3,a4) : ULONG2NUM(a4));
}

/*******************
event_error_handler
*******************/

static void event_error_handler(VALUE unused, VALUE err)
{
	VALUE error_handler = rb_ivar_get(EmModule, Intern_at_error_handler);
	rb_funcall (error_handler, Intern_call, 1, err);
}

/**********************
event_callback_wrapper
**********************/

static void event_callback_wrapper (const unsigned long a1, int a2, const char *a3, const unsigned long a4)
{
	struct em_event e;
	e.a1 = a1;
	e.a2 = a2;
	e.a3 = a3;
	e.a4 = a4;

	if (!rb_ivar_defined(EmModule, Intern_at_error_handler))
		event_callback(&e);
	else
		rb_rescue((VALUE (*)(ANYARGS))event_callback, (VALUE)&e, (VALUE (*)(ANYARGS))event_error_handler, Qnil);
}

/**************************
t_initialize_event_machine
**************************/

static VALUE t_initialize_event_machine (VALUE self)
{
	evma_initialize_library (event_callback_wrapper);
	return Qnil;
}



/*****************************
t_run_machine_without_threads
*****************************/

static VALUE t_run_machine_without_threads (VALUE self)
{
	evma_run_machine();
	return Qnil;
}


/*******************
t_add_oneshot_timer
*******************/

static VALUE t_add_oneshot_timer (VALUE self, VALUE interval)
{
	const unsigned long f = evma_install_oneshot_timer (FIX2INT (interval));
	if (!f)
		rb_raise (rb_eRuntimeError, "no timer");
	return ULONG2NUM (f);
}


/**************
t_start_server
**************/

static VALUE t_start_server (VALUE self, VALUE server, VALUE port)
{
	const unsigned long f = evma_create_tcp_server (StringValuePtr(server), FIX2INT(port));
	if (!f)
		rb_raise (rb_eRuntimeError, "no acceptor");
	return ULONG2NUM (f);
}

/*************
t_stop_server
*************/

static VALUE t_stop_server (VALUE self, VALUE signature)
{
	evma_stop_tcp_server (NUM2ULONG (signature));
	return Qnil;
}


/*******************
t_start_unix_server
*******************/

static VALUE t_start_unix_server (VALUE self, VALUE filename)
{
	const unsigned long f = evma_create_unix_domain_server (StringValuePtr(filename));
	if (!f)
		rb_raise (rb_eRuntimeError, "no unix-domain acceptor");
	return ULONG2NUM (f);
}



/***********
t_send_data
***********/

static VALUE t_send_data (VALUE self, VALUE signature, VALUE data, VALUE data_length)
{
	int b = evma_send_data_to_connection (NUM2ULONG (signature), StringValuePtr (data), FIX2INT (data_length));
	return INT2NUM (b);
}


/***********
t_start_tls
***********/

static VALUE t_start_tls (VALUE self, VALUE signature)
{
	evma_start_tls (NUM2ULONG (signature));
	return Qnil;
}

/***************
t_set_tls_parms
***************/

static VALUE t_set_tls_parms (VALUE self, VALUE signature, VALUE privkeyfile, VALUE certchainfile, VALUE verify_peer)
{
	/* set_tls_parms takes a series of positional arguments for specifying such things
	 * as private keys and certificate chains.
	 * It's expected that the parameter list will grow as we add more supported features.
	 * ALL of these parameters are optional, and can be specified as empty or NULL strings.
	 */
	evma_set_tls_parms (NUM2ULONG (signature), StringValuePtr (privkeyfile), StringValuePtr (certchainfile), (verify_peer == Qtrue ? 1 : 0));
	return Qnil;
}

/***************
t_get_peer_cert
***************/

static VALUE t_get_peer_cert (VALUE self, VALUE signature)
{
	VALUE ret = Qnil;

	#ifdef WITH_SSL
	X509 *cert = NULL;
	BUF_MEM *buf;
	BIO *out;

	cert = evma_get_peer_cert (NUM2ULONG (signature));

	if (cert != NULL) {
		out = BIO_new(BIO_s_mem());
		PEM_write_bio_X509(out, cert);
		BIO_get_mem_ptr(out, &buf);
		ret = rb_str_new(buf->data, buf->length);
		X509_free(cert);
		BUF_MEM_free(buf);
	}
	#endif

	return ret;
}

/**************
t_get_peername
**************/

static VALUE t_get_peername (VALUE self, VALUE signature)
{
	struct sockaddr s;
	if (evma_get_peername (NUM2ULONG (signature), &s)) {
		return rb_str_new ((const char*)&s, sizeof(s));
	}

	return Qnil;
}

/**************
t_get_sockname
**************/

static VALUE t_get_sockname (VALUE self, VALUE signature)
{
	struct sockaddr s;
	if (evma_get_sockname (NUM2ULONG (signature), &s)) {
		return rb_str_new ((const char*)&s, sizeof(s));
	}

	return Qnil;
}

/********************
t_get_subprocess_pid
********************/

static VALUE t_get_subprocess_pid (VALUE self, VALUE signature)
{
	pid_t pid;
	if (evma_get_subprocess_pid (NUM2ULONG (signature), &pid)) {
		return INT2NUM (pid);
	}

	return Qnil;
}

/***********************
t_get_subprocess_status
***********************/

static VALUE t_get_subprocess_status (VALUE self, VALUE signature)
{
	VALUE proc_status = Qnil;

	int status;
	pid_t pid;

	if (evma_get_subprocess_status (NUM2ULONG (signature), &status)) {
		if (evma_get_subprocess_pid (NUM2ULONG (signature), &pid)) {
			proc_status = rb_obj_alloc(rb_cProcStatus);
			rb_iv_set(proc_status, "status", INT2FIX(status));
			rb_iv_set(proc_status, "pid", INT2FIX(pid));
		}
	}

	return proc_status;
}

/**********************
t_get_connection_count
**********************/

static VALUE t_get_connection_count (VALUE self)
{
	return INT2NUM(evma_get_connection_count());
}

/*****************************
t_get_comm_inactivity_timeout
*****************************/

static VALUE t_get_comm_inactivity_timeout (VALUE self, VALUE signature)
{
	return rb_float_new(evma_get_comm_inactivity_timeout(NUM2ULONG (signature)));
}

/*****************************
t_set_comm_inactivity_timeout
*****************************/

static VALUE t_set_comm_inactivity_timeout (VALUE self, VALUE signature, VALUE timeout)
{
	float ti = RFLOAT_VALUE(timeout);
	if (evma_set_comm_inactivity_timeout (NUM2ULONG (signature), ti));
		return Qtrue;
	return Qfalse;
}


/***************
t_send_datagram
***************/

static VALUE t_send_datagram (VALUE self, VALUE signature, VALUE data, VALUE data_length, VALUE address, VALUE port)
{
	int b = evma_send_datagram (NUM2ULONG (signature), StringValuePtr (data), FIX2INT (data_length), StringValuePtr(address), FIX2INT(port));
	return INT2NUM (b);
}


/******************
t_close_connection
******************/

static VALUE t_close_connection (VALUE self, VALUE signature, VALUE after_writing)
{
	evma_close_connection (NUM2ULONG (signature), ((after_writing == Qtrue) ? 1 : 0));
	return Qnil;
}

/********************************
t_report_connection_error_status
********************************/

static VALUE t_report_connection_error_status (VALUE self, VALUE signature)
{
	int b = evma_report_connection_error_status (NUM2ULONG (signature));
	return INT2NUM (b);
}



/****************
t_connect_server
****************/

static VALUE t_connect_server (VALUE self, VALUE server, VALUE port)
{
	// Avoid FIX2INT in this case, because it doesn't deal with type errors properly.
	// Specifically, if the value of port comes in as a string rather than an integer,
	// NUM2INT will throw a type error, but FIX2INT will generate garbage.

	const unsigned long f = evma_connect_to_server (NULL, 0, StringValuePtr(server), NUM2INT(port));
	if (!f)
		rb_raise (rb_eRuntimeError, "no connection");
	return ULONG2NUM (f);
}

/*********************
t_bind_connect_server
*********************/

static VALUE t_bind_connect_server (VALUE self, VALUE bind_addr, VALUE bind_port, VALUE server, VALUE port)
{
	// Avoid FIX2INT in this case, because it doesn't deal with type errors properly.
	// Specifically, if the value of port comes in as a string rather than an integer,
	// NUM2INT will throw a type error, but FIX2INT will generate garbage.

	long f;
	try {
		f = evma_connect_to_server (StringValuePtr(bind_addr), NUM2INT(bind_port), StringValuePtr(server), NUM2INT(port));
		if (!f)
			rb_raise (rb_eRuntimeError, "no connection");
	} catch (std::runtime_error e) {
		rb_sys_fail(e.what());
	}
	return ULONG2NUM (f);
}

/*********************
t_connect_unix_server
*********************/

static VALUE t_connect_unix_server (VALUE self, VALUE serversocket)
{
	const unsigned long f = evma_connect_to_unix_server (StringValuePtr(serversocket));
	if (!f)
		rb_raise (rb_eRuntimeError, "no connection");
	return ULONG2NUM (f);
}

/***********
t_attach_fd
***********/

static VALUE t_attach_fd (VALUE self, VALUE file_descriptor, VALUE watch_mode)
{
<<<<<<< HEAD
	const unsigned long f = evma_attach_fd (NUM2INT(file_descriptor), (read_mode == Qtrue) ? 1 : 0, (write_mode == Qtrue) ? 1 : 0);
	if (!f)
=======
	const char *f = evma_attach_fd (NUM2INT(file_descriptor), watch_mode == Qtrue);
	if (!f || !*f)
>>>>>>> c170759e
		rb_raise (rb_eRuntimeError, "no connection");
	return ULONG2NUM (f);
}

/***********
t_detach_fd
***********/

static VALUE t_detach_fd (VALUE self, VALUE signature)
{
	return INT2NUM(evma_detach_fd (NUM2ULONG (signature)));
}

/********************
t_is_notify_readable
********************/

static VALUE t_is_notify_readable (VALUE self, VALUE signature)
{
	return evma_is_notify_readable(StringValuePtr(signature)) ? Qtrue : Qfalse;
}

/*********************
t_set_notify_readable
*********************/

static VALUE t_set_notify_readable (VALUE self, VALUE signature, VALUE mode)
{
	evma_set_notify_readable(StringValuePtr(signature), mode == Qtrue);
	return Qnil;
}

/********************
t_is_notify_readable
********************/

static VALUE t_is_notify_writable (VALUE self, VALUE signature)
{
	return evma_is_notify_writable(StringValuePtr(signature)) ? Qtrue : Qfalse;
}

/*********************
t_set_notify_writable
*********************/

static VALUE t_set_notify_writable (VALUE self, VALUE signature, VALUE mode)
{
	evma_set_notify_writable(StringValuePtr(signature), mode == Qtrue);
	return Qnil;
}

/*****************
t_open_udp_socket
*****************/

static VALUE t_open_udp_socket (VALUE self, VALUE server, VALUE port)
{
	const unsigned long f = evma_open_datagram_socket (StringValuePtr(server), FIX2INT(port));
	if (!f)
		rb_raise (rb_eRuntimeError, "no datagram socket");
	return ULONG2NUM (f);
}



/*****************
t_release_machine
*****************/

static VALUE t_release_machine (VALUE self)
{
	evma_release_library();
	return Qnil;
}


/******
t_stop
******/

static VALUE t_stop (VALUE self)
{
	evma_stop_machine();
	return Qnil;
}

/******************
t_signal_loopbreak
******************/

static VALUE t_signal_loopbreak (VALUE self)
{
	evma_signal_loopbreak();
	return Qnil;
}

/**************
t_library_type
**************/

static VALUE t_library_type (VALUE self)
{
	return rb_eval_string (":extension");
}



/*******************
t_set_timer_quantum
*******************/

static VALUE t_set_timer_quantum (VALUE self, VALUE interval)
{
  evma_set_timer_quantum (FIX2INT (interval));
  return Qnil;
}

/********************
t_get_max_timer_count
********************/

static VALUE t_get_max_timer_count (VALUE self)
{
  return INT2FIX (evma_get_max_timer_count());
}

/********************
t_set_max_timer_count
********************/

static VALUE t_set_max_timer_count (VALUE self, VALUE ct)
{
  evma_set_max_timer_count (FIX2INT (ct));
  return Qnil;
}

/***************
t_setuid_string
***************/

static VALUE t_setuid_string (VALUE self, VALUE username)
{
  evma_setuid_string (StringValuePtr (username));
  return Qnil;
}



/*************
t__write_file
*************/

static VALUE t__write_file (VALUE self, VALUE filename)
{
	const unsigned long f = evma__write_file (StringValuePtr (filename));
	if (!f)
		rb_raise (rb_eRuntimeError, "file not opened");
	return ULONG2NUM (f);
}

/**************
t_invoke_popen
**************/

static VALUE t_invoke_popen (VALUE self, VALUE cmd)
{
	// 1.8.7+
	#ifdef RARRAY_LEN
		int len = RARRAY_LEN(cmd);
	#else
		int len = RARRAY (cmd)->len;
	#endif
	if (len > 98)
		rb_raise (rb_eRuntimeError, "too many arguments to popen");
	char *strings [100];
	for (int i=0; i < len; i++) {
		VALUE ix = INT2FIX (i);
		VALUE s = rb_ary_aref (1, &ix, cmd);
		strings[i] = StringValuePtr (s);
	}
	strings[len] = NULL;

	const unsigned long f = evma_popen (strings);
	if (!f) {
		char *err = strerror (errno);
		char buf[100];
		memset (buf, 0, sizeof(buf));
		snprintf (buf, sizeof(buf)-1, "no popen: %s", (err?err:"???"));
		rb_raise (rb_eRuntimeError, buf);
	}
	return ULONG2NUM (f);
}


/***************
t_read_keyboard
***************/

static VALUE t_read_keyboard (VALUE self)
{
	const unsigned long f = evma_open_keyboard();
	if (!f)
		rb_raise (rb_eRuntimeError, "no keyboard reader");
	return ULONG2NUM (f);
}


/****************
t_watch_filename
****************/

static VALUE t_watch_filename (VALUE self, VALUE fname)
{
	try {
		return ULONG2NUM(evma_watch_filename(StringValuePtr(fname)));
	} catch (std::runtime_error e) {
		rb_sys_fail(e.what());
	}
}


/******************
t_unwatch_filename
******************/

static VALUE t_unwatch_filename (VALUE self, VALUE sig)
{
	evma_unwatch_filename(NUM2ULONG (sig));
	return Qnil;
}


/***********
t_watch_pid
***********/

static VALUE t_watch_pid (VALUE self, VALUE pid)
{
	try {
		return ULONG2NUM(evma_watch_pid(NUM2INT(pid)));
	} catch (std::runtime_error e) {
		rb_sys_fail(e.what());
	}
}


/*************
t_unwatch_pid
*************/

static VALUE t_unwatch_pid (VALUE self, VALUE sig)
{
	evma_unwatch_pid(NUM2ULONG (sig));
	return Qnil;
}


/**********
t__epoll_p
**********/

static VALUE t__epoll_p (VALUE self)
{
  #ifdef HAVE_EPOLL
  return Qtrue;
  #else
  return Qfalse;
  #endif
}

/********
t__epoll
********/

static VALUE t__epoll (VALUE self)
{
	if (t__epoll_p(self) == Qfalse)
		rb_raise (EM_eUnsupported, "epoll is not supported on this platform");

	evma_set_epoll (1);
	return Qtrue;
}

/***********
t__epoll_set
***********/

static VALUE t__epoll_set (VALUE self, VALUE val)
{
	if (t__epoll_p(self) == Qfalse)
		rb_raise (EM_eUnsupported, "epoll is not supported on this platform");

	evma_set_epoll (val == Qtrue ? 1 : 0);
	return val;
}


/***********
t__kqueue_p
***********/

static VALUE t__kqueue_p (VALUE self)
{
  #ifdef HAVE_KQUEUE
  return Qtrue;
  #else
  return Qfalse;
  #endif
}

/*********
t__kqueue
*********/

static VALUE t__kqueue (VALUE self)
{
	if (t__kqueue_p(self) == Qfalse)
		rb_raise (EM_eUnsupported, "kqueue is not supported on this platform");

	evma_set_kqueue (1);
	return Qtrue;
}

/*************
t__kqueue_set
*************/

static VALUE t__kqueue_set (VALUE self, VALUE val)
{
	if (t__kqueue_p(self) == Qfalse)
		rb_raise (EM_eUnsupported, "kqueue is not supported on this platform");

	evma_set_kqueue (val == Qtrue ? 1 : 0);
	return val;
}


/********
t__ssl_p
********/

static VALUE t__ssl_p (VALUE self)
{
  #ifdef WITH_SSL
  return Qtrue;
  #else
  return Qfalse;
  #endif
}


/****************
t_send_file_data
****************/

static VALUE t_send_file_data (VALUE self, VALUE signature, VALUE filename)
{

	/* The current implementation of evma_send_file_data_to_connection enforces a strict
	 * upper limit on the file size it will transmit (currently 32K). The function returns
	 * zero on success, -1 if the requested file exceeds its size limit, and a positive
	 * number for other errors.
	 * TODO: Positive return values are actually errno's, which is probably the wrong way to
	 * do this. For one thing it's ugly. For another, we can't be sure zero is never a real errno.
	 */

	int b = evma_send_file_data_to_connection (NUM2ULONG (signature), StringValuePtr(filename));
	if (b == -1)
		rb_raise(rb_eRuntimeError, "File too large.  send_file_data() supports files under 32k.");
	if (b > 0) {
		char *err = strerror (b);
		char buf[1024];
		memset (buf, 0, sizeof(buf));
		snprintf (buf, sizeof(buf)-1, ": %s %s", StringValuePtr(filename),(err?err:"???"));

		rb_raise (rb_eIOError, buf);
	}

	return INT2NUM (0);
}


/*******************
t_set_rlimit_nofile
*******************/

static VALUE t_set_rlimit_nofile (VALUE self, VALUE arg)
{
	arg = (NIL_P(arg)) ? -1 : NUM2INT (arg);
	return INT2NUM (evma_set_rlimit_nofile (arg));
}

/***************************
conn_get_outbound_data_size
***************************/

static VALUE conn_get_outbound_data_size (VALUE self)
{
	VALUE sig = rb_ivar_get (self, Intern_at_signature);
	return INT2NUM (evma_get_outbound_data_size (NUM2ULONG (sig)));
}


/******************************
conn_associate_callback_target
******************************/

static VALUE conn_associate_callback_target (VALUE self, VALUE sig)
{
	// No-op for the time being.
	return Qnil;
}


/***************
t_get_loop_time
****************/

static VALUE t_get_loop_time (VALUE self)
{
  if (gCurrentLoopTime != 0) {
    return rb_time_new(gCurrentLoopTime / 1000000, gCurrentLoopTime % 1000000);
  }
  return Qnil;
}


/*************
t_start_proxy
**************/

static VALUE t_start_proxy (VALUE self, VALUE from, VALUE to)
{
	evma_start_proxy(NUM2ULONG (from), NUM2ULONG (to));
	return Qnil;
}


/************
t_stop_proxy
*************/

static VALUE t_stop_proxy (VALUE self, VALUE from)
{
	evma_stop_proxy(NUM2ULONG (from));
	return Qnil;
}


/************************
t_get_heartbeat_interval
*************************/

static VALUE t_get_heartbeat_interval (VALUE self)
{
	return rb_float_new(evma_get_heartbeat_interval());
}


/************************
t_set_heartbeat_interval
*************************/

static VALUE t_set_heartbeat_interval (VALUE self, VALUE interval)
{
	float iv = RFLOAT_VALUE(interval);
	if (evma_set_heartbeat_interval(iv))
		return Qtrue;
	return Qfalse;
}


/*********************
Init_rubyeventmachine
*********************/

extern "C" void Init_rubyeventmachine()
{
	// Lookup Process::Status for get_subprocess_status
	VALUE rb_mProcess = rb_const_get(rb_cObject, rb_intern("Process"));
	rb_cProcStatus = rb_const_get(rb_mProcess, rb_intern("Status"));

	// Tuck away some symbol values so we don't have to look 'em up every time we need 'em.
	Intern_at_signature = rb_intern ("@signature");
	Intern_at_timers = rb_intern ("@timers");
	Intern_at_conns = rb_intern ("@conns");
	Intern_at_error_handler = rb_intern("@error_handler");

	Intern_event_callback = rb_intern ("event_callback");
	Intern_run_deferred_callbacks = rb_intern ("run_deferred_callbacks");
	Intern_delete = rb_intern ("delete");
	Intern_call = rb_intern ("call");
	Intern_receive_data = rb_intern ("receive_data");
	Intern_ssl_handshake_completed = rb_intern ("ssl_handshake_completed");
	Intern_ssl_verify_peer = rb_intern ("ssl_verify_peer");
	Intern_notify_readable = rb_intern ("notify_readable");
	Intern_notify_writable = rb_intern ("notify_writable");
	Intern_proxy_target_unbound = rb_intern ("proxy_target_unbound");

	// INCOMPLETE, we need to define class Connections inside module EventMachine
	// run_machine and run_machine_without_threads are now identical.
	// Must deprecate the without_threads variant.
	EmModule = rb_define_module ("EventMachine");
	EmConnection = rb_define_class_under (EmModule, "Connection", rb_cObject);

	rb_define_class_under (EmModule, "NoHandlerForAcceptedConnection", rb_eException);
	EM_eConnectionNotBound = rb_define_class_under (EmModule, "ConnectionNotBound", rb_eRuntimeError);
	EM_eUnknownTimerFired = rb_define_class_under (EmModule, "UnknownTimerFired", rb_eRuntimeError);
	EM_eUnsupported = rb_define_class_under (EmModule, "Unsupported", rb_eRuntimeError);

	rb_define_module_function (EmModule, "initialize_event_machine", (VALUE(*)(...))t_initialize_event_machine, 0);
	rb_define_module_function (EmModule, "run_machine", (VALUE(*)(...))t_run_machine_without_threads, 0);
	rb_define_module_function (EmModule, "run_machine_without_threads", (VALUE(*)(...))t_run_machine_without_threads, 0);
	rb_define_module_function (EmModule, "add_oneshot_timer", (VALUE(*)(...))t_add_oneshot_timer, 1);
	rb_define_module_function (EmModule, "start_tcp_server", (VALUE(*)(...))t_start_server, 2);
	rb_define_module_function (EmModule, "stop_tcp_server", (VALUE(*)(...))t_stop_server, 1);
	rb_define_module_function (EmModule, "start_unix_server", (VALUE(*)(...))t_start_unix_server, 1);
	rb_define_module_function (EmModule, "set_tls_parms", (VALUE(*)(...))t_set_tls_parms, 4);
	rb_define_module_function (EmModule, "start_tls", (VALUE(*)(...))t_start_tls, 1);
	rb_define_module_function (EmModule, "get_peer_cert", (VALUE(*)(...))t_get_peer_cert, 1);
	rb_define_module_function (EmModule, "send_data", (VALUE(*)(...))t_send_data, 3);
	rb_define_module_function (EmModule, "send_datagram", (VALUE(*)(...))t_send_datagram, 5);
	rb_define_module_function (EmModule, "close_connection", (VALUE(*)(...))t_close_connection, 2);
	rb_define_module_function (EmModule, "report_connection_error_status", (VALUE(*)(...))t_report_connection_error_status, 1);
	rb_define_module_function (EmModule, "connect_server", (VALUE(*)(...))t_connect_server, 2);
	rb_define_module_function (EmModule, "bind_connect_server", (VALUE(*)(...))t_bind_connect_server, 4);
	rb_define_module_function (EmModule, "connect_unix_server", (VALUE(*)(...))t_connect_unix_server, 1);

	rb_define_module_function (EmModule, "attach_fd", (VALUE (*)(...))t_attach_fd, 2);
	rb_define_module_function (EmModule, "detach_fd", (VALUE (*)(...))t_detach_fd, 1);
	rb_define_module_function (EmModule, "set_notify_readable", (VALUE (*)(...))t_set_notify_readable, 2);
	rb_define_module_function (EmModule, "set_notify_writable", (VALUE (*)(...))t_set_notify_writable, 2);
	rb_define_module_function (EmModule, "is_notify_readable", (VALUE (*)(...))t_is_notify_readable, 1);
	rb_define_module_function (EmModule, "is_notify_writable", (VALUE (*)(...))t_is_notify_writable, 1);

	rb_define_module_function (EmModule, "start_proxy", (VALUE (*)(...))t_start_proxy, 2);
	rb_define_module_function (EmModule, "stop_proxy", (VALUE (*)(...))t_stop_proxy, 1);

	rb_define_module_function (EmModule, "watch_filename", (VALUE (*)(...))t_watch_filename, 1);
	rb_define_module_function (EmModule, "unwatch_filename", (VALUE (*)(...))t_unwatch_filename, 1);

	rb_define_module_function (EmModule, "watch_pid", (VALUE (*)(...))t_watch_pid, 1);
	rb_define_module_function (EmModule, "unwatch_pid", (VALUE (*)(...))t_unwatch_pid, 1);

	rb_define_module_function (EmModule, "current_time", (VALUE(*)(...))t_get_loop_time, 0);

	rb_define_module_function (EmModule, "open_udp_socket", (VALUE(*)(...))t_open_udp_socket, 2);
	rb_define_module_function (EmModule, "read_keyboard", (VALUE(*)(...))t_read_keyboard, 0);
	rb_define_module_function (EmModule, "release_machine", (VALUE(*)(...))t_release_machine, 0);
	rb_define_module_function (EmModule, "stop", (VALUE(*)(...))t_stop, 0);
	rb_define_module_function (EmModule, "signal_loopbreak", (VALUE(*)(...))t_signal_loopbreak, 0);
	rb_define_module_function (EmModule, "library_type", (VALUE(*)(...))t_library_type, 0);
	rb_define_module_function (EmModule, "set_timer_quantum", (VALUE(*)(...))t_set_timer_quantum, 1);
	rb_define_module_function (EmModule, "get_max_timer_count", (VALUE(*)(...))t_get_max_timer_count, 0);
	rb_define_module_function (EmModule, "set_max_timer_count", (VALUE(*)(...))t_set_max_timer_count, 1);
	rb_define_module_function (EmModule, "setuid_string", (VALUE(*)(...))t_setuid_string, 1);
	rb_define_module_function (EmModule, "invoke_popen", (VALUE(*)(...))t_invoke_popen, 1);
	rb_define_module_function (EmModule, "send_file_data", (VALUE(*)(...))t_send_file_data, 2);
	rb_define_module_function (EmModule, "get_heartbeat_interval", (VALUE(*)(...))t_get_heartbeat_interval, 0);
	rb_define_module_function (EmModule, "set_heartbeat_interval", (VALUE(*)(...))t_set_heartbeat_interval, 1);

	// Provisional:
	rb_define_module_function (EmModule, "_write_file", (VALUE(*)(...))t__write_file, 1);

	rb_define_module_function (EmModule, "get_peername", (VALUE(*)(...))t_get_peername, 1);
	rb_define_module_function (EmModule, "get_sockname", (VALUE(*)(...))t_get_sockname, 1);
	rb_define_module_function (EmModule, "get_subprocess_pid", (VALUE(*)(...))t_get_subprocess_pid, 1);
	rb_define_module_function (EmModule, "get_subprocess_status", (VALUE(*)(...))t_get_subprocess_status, 1);
	rb_define_module_function (EmModule, "get_comm_inactivity_timeout", (VALUE(*)(...))t_get_comm_inactivity_timeout, 1);
	rb_define_module_function (EmModule, "set_comm_inactivity_timeout", (VALUE(*)(...))t_set_comm_inactivity_timeout, 2);
	rb_define_module_function (EmModule, "set_rlimit_nofile", (VALUE(*)(...))t_set_rlimit_nofile, 1);
	rb_define_module_function (EmModule, "get_connection_count", (VALUE(*)(...))t_get_connection_count, 0);

	rb_define_module_function (EmModule, "epoll", (VALUE(*)(...))t__epoll, 0);
	rb_define_module_function (EmModule, "epoll=", (VALUE(*)(...))t__epoll_set, 1);
	rb_define_module_function (EmModule, "epoll?", (VALUE(*)(...))t__epoll_p, 0);

	rb_define_module_function (EmModule, "kqueue", (VALUE(*)(...))t__kqueue, 0);
	rb_define_module_function (EmModule, "kqueue=", (VALUE(*)(...))t__kqueue_set, 1);
	rb_define_module_function (EmModule, "kqueue?", (VALUE(*)(...))t__kqueue_p, 0);

	rb_define_module_function (EmModule, "ssl?", (VALUE(*)(...))t__ssl_p, 0);

	rb_define_method (EmConnection, "get_outbound_data_size", (VALUE(*)(...))conn_get_outbound_data_size, 0);
	rb_define_method (EmConnection, "associate_callback_target", (VALUE(*)(...))conn_associate_callback_target, 1);

	rb_define_const (EmModule, "TimerFired", INT2NUM(100));
	rb_define_const (EmModule, "ConnectionData", INT2NUM(101));
	rb_define_const (EmModule, "ConnectionUnbound", INT2NUM(102));
	rb_define_const (EmModule, "ConnectionAccepted", INT2NUM(103));
	rb_define_const (EmModule, "ConnectionCompleted", INT2NUM(104));
	rb_define_const (EmModule, "LoopbreakSignalled", INT2NUM(105));

	rb_define_const (EmModule, "ConnectionNotifyReadable", INT2NUM(106));
	rb_define_const (EmModule, "ConnectionNotifyWritable", INT2NUM(107));

	rb_define_const (EmModule, "SslHandshakeCompleted", INT2NUM(108));

}
<|MERGE_RESOLUTION|>--- conflicted
+++ resolved
@@ -483,13 +483,8 @@
 
 static VALUE t_attach_fd (VALUE self, VALUE file_descriptor, VALUE watch_mode)
 {
-<<<<<<< HEAD
-	const unsigned long f = evma_attach_fd (NUM2INT(file_descriptor), (read_mode == Qtrue) ? 1 : 0, (write_mode == Qtrue) ? 1 : 0);
+	const unsigned long f = evma_attach_fd (NUM2INT(file_descriptor), watch_mode == Qtrue);
 	if (!f)
-=======
-	const char *f = evma_attach_fd (NUM2INT(file_descriptor), watch_mode == Qtrue);
-	if (!f || !*f)
->>>>>>> c170759e
 		rb_raise (rb_eRuntimeError, "no connection");
 	return ULONG2NUM (f);
 }
@@ -509,7 +504,7 @@
 
 static VALUE t_is_notify_readable (VALUE self, VALUE signature)
 {
-	return evma_is_notify_readable(StringValuePtr(signature)) ? Qtrue : Qfalse;
+	return evma_is_notify_readable(NUM2ULONG (signature)) ? Qtrue : Qfalse;
 }
 
 /*********************
@@ -518,7 +513,7 @@
 
 static VALUE t_set_notify_readable (VALUE self, VALUE signature, VALUE mode)
 {
-	evma_set_notify_readable(StringValuePtr(signature), mode == Qtrue);
+	evma_set_notify_readable(NUM2ULONG (signature), mode == Qtrue);
 	return Qnil;
 }
 
@@ -528,7 +523,7 @@
 
 static VALUE t_is_notify_writable (VALUE self, VALUE signature)
 {
-	return evma_is_notify_writable(StringValuePtr(signature)) ? Qtrue : Qfalse;
+	return evma_is_notify_writable(NUM2ULONG (signature)) ? Qtrue : Qfalse;
 }
 
 /*********************
@@ -537,7 +532,7 @@
 
 static VALUE t_set_notify_writable (VALUE self, VALUE signature, VALUE mode)
 {
-	evma_set_notify_writable(StringValuePtr(signature), mode == Qtrue);
+	evma_set_notify_writable(NUM2ULONG (signature), mode == Qtrue);
 	return Qnil;
 }
 
