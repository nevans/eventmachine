/*****************************************************************************

$Id$

File:     em.h
Date:     06Apr06

Copyright (C) 2006-07 by Francis Cianfrocca. All Rights Reserved.
Gmail: blackhedd

This program is free software; you can redistribute it and/or modify
it under the terms of either: 1) the GNU General Public License
as published by the Free Software Foundation; either version 2 of the
License, or (at your option) any later version; or 2) Ruby's License.

See the file COPYING for complete licensing information.

*****************************************************************************/

#ifndef __EventMachine__H_
#define __EventMachine__H_

#ifdef BUILD_FOR_RUBY
  #include <ruby.h>
  #define EmSelect rb_thread_select

  #if defined(HAVE_RBTRAP)
    #include <rubysig.h>
  #elif defined(HAVE_RB_THREAD_CHECK_INTS)
    extern "C" {
      void rb_enable_interrupt(void);
      void rb_disable_interrupt(void);
    }

    #define TRAP_BEG rb_enable_interrupt()
    #define TRAP_END do { rb_disable_interrupt(); rb_thread_check_ints(); } while(0)
  #else
    #define TRAP_BEG
    #define TRAP_END
  #endif

  // 1.9.0 compat
  #ifndef RUBY_UBF_IO
    #define RUBY_UBF_IO RB_UBF_DFL
  #endif
#else
  #define EmSelect select
#endif

class EventableDescriptor;
class InotifyDescriptor;


/********************
class EventMachine_t
********************/

class EventMachine_t
{
	public:
		static int GetMaxTimerCount();
		static void SetMaxTimerCount (int);

	public:
		EventMachine_t (EMCallback);
		virtual ~EventMachine_t();

		void Run();
		void ScheduleHalt();
		void SignalLoopBreaker();
		const unsigned long InstallOneshotTimer (int);
		const unsigned long ConnectToServer (const char *, int, const char *, int);
		const unsigned long ConnectToUnixServer (const char *);

		const unsigned long CreateTcpServer (const char *, int);
		const unsigned long OpenDatagramSocket (const char *, int);
		const unsigned long CreateUnixDomainServer (const char*);
		const unsigned long OpenKeyboard();
		//const char *Popen (const char*, const char*);
		const unsigned long Socketpair (char* const*);

		void Add (EventableDescriptor*);
		void Modify (EventableDescriptor*);

		const unsigned long AttachFD (int, bool);
		int DetachFD (EventableDescriptor*);

		void ArmKqueueWriter (EventableDescriptor*);
		void ArmKqueueReader (EventableDescriptor*);

		void SetTimerQuantum (int);
		static void SetuidString (const char*);
		static int SetRlimitNofile (int);

		pid_t SubprocessPid;
		int SubprocessExitStatus;

		int GetConnectionCount();
		float GetHeartbeatInterval();
		int SetHeartbeatInterval(float);

		const unsigned long WatchFile (const char*);
		void UnwatchFile (int);
		void UnwatchFile (const unsigned long);

		#ifdef HAVE_KQUEUE
		void _HandleKqueueFileEvent (struct kevent*);
		void _RegisterKqueueFileEvent(int);
		#endif

		const unsigned long WatchPid (int);
		void UnwatchPid (int);
		void UnwatchPid (const unsigned long);

		#ifdef HAVE_KQUEUE
		void _HandleKqueuePidEvent (struct kevent*);
		#endif

		uint64_t GetCurrentLoopTime() { return MyCurrentLoopTime; }

		// Temporary:
		void _UseEpoll();
		void _UseKqueue();

		bool UsingKqueue() { return bKqueue; }
		bool UsingEpoll() { return bEpoll; }

		void QueueHeartbeat(EventableDescriptor*);
		void ClearHeartbeat(uint64_t, EventableDescriptor*);

		uint64_t GetRealTime();

	private:
<<<<<<< HEAD
		void _RunOnce();
		bool _RunTimers();
=======
		bool _RunOnce();
		void _RunTimers();
>>>>>>> 1107730c
		void _UpdateTime();
		void _AddNewDescriptors();
		void _ModifyDescriptors();
		void _InitializeLoopBreaker();
		void _CleanupSockets();

		void _RunSelectOnce();
		void _RunEpollOnce();
		void _RunKqueueOnce();

		void _ModifyEpollEvent (EventableDescriptor*);
		void _DispatchHeartbeats();
		timeval _TimeTilNextEvent();
		void _CleanBadDescriptors();

	public:
		void _ReadLoopBreaker();
		void _ReadInotifyEvents();

	private:
		enum {
			MaxEpollDescriptors = 64*1024,
			MaxEvents = 4096
		};
		int HeartbeatInterval;
		EMCallback EventCallback;

		class Timer_t: public Bindable_t {
		};

		multimap<uint64_t, Timer_t> Timers;
		multimap<uint64_t, EventableDescriptor*> Heartbeats;
		map<int, Bindable_t*> Files;
		map<int, Bindable_t*> Pids;
		vector<EventableDescriptor*> Descriptors;
		vector<EventableDescriptor*> NewDescriptors;
		set<EventableDescriptor*> ModifiedDescriptors;

		uint64_t NextHeartbeatTime;

		int LoopBreakerReader;
		int LoopBreakerWriter;
		#ifdef OS_WIN32
		struct sockaddr_in LoopBreakerTarget;
		#endif

		timeval Quantum;

		uint64_t MyCurrentLoopTime;

		#ifdef OS_WIN32
		unsigned TickCountTickover;
		unsigned LastTickCount;
		#endif

	private:
		bool bTerminateSignalReceived;

		bool bEpoll;
		int epfd; // Epoll file-descriptor
		#ifdef HAVE_EPOLL
		struct epoll_event epoll_events [MaxEvents];
		#endif

		bool bKqueue;
		int kqfd; // Kqueue file-descriptor
		#ifdef HAVE_KQUEUE
		struct kevent Karray [MaxEvents];
		#endif

		InotifyDescriptor *inotify; // pollable descriptor for our inotify instance
};


/*******************
struct SelectData_t
*******************/

struct SelectData_t
{
	SelectData_t();

	int _Select();

	int maxsocket;
	fd_set fdreads;
	fd_set fdwrites;
	fd_set fderrors;
	timeval tv;
	int nSockets;
};

#endif // __EventMachine__H_<|MERGE_RESOLUTION|>--- conflicted
+++ resolved
@@ -131,13 +131,8 @@
 		uint64_t GetRealTime();
 
 	private:
-<<<<<<< HEAD
 		void _RunOnce();
-		bool _RunTimers();
-=======
-		bool _RunOnce();
 		void _RunTimers();
->>>>>>> 1107730c
 		void _UpdateTime();
 		void _AddNewDescriptors();
 		void _ModifyDescriptors();
